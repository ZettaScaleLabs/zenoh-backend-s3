--- conflicted
+++ resolved
@@ -33,17 +33,7 @@
 crate-type = ["cdylib", "rlib"]
 
 [dependencies]
-<<<<<<< HEAD
-zenoh_backend_traits = { git = "https://github.com/eclipse-zenoh/zenoh", branch = "new-buffers" }
-zenoh = { git = "https://github.com/eclipse-zenoh/zenoh", branch = "new-buffers"}
-zenoh-buffers = { git = "https://github.com/eclipse-zenoh/zenoh", branch = "new-buffers" }
-zenoh-core = { git = "https://github.com/eclipse-zenoh/zenoh", branch = "new-buffers" }
-zenoh-protocol = { git = "https://github.com/eclipse-zenoh/zenoh", branch = "new-buffers" }
-zenoh-collections = { git = "https://github.com/eclipse-zenoh/zenoh", branch = "new-buffers" }
-zenoh-util = { git = "https://github.com/eclipse-zenoh/zenoh", branch = "new-buffers" }
-=======
 async-rustls = "0.3.0"
->>>>>>> 8ae1f483
 async-std = { version = "=1.12.0", default-features = false, features = [
     "unstable",
 	"tokio1",
@@ -52,7 +42,7 @@
 aws-config = "0.51.0"
 aws-sdk-s3 = "0.21.0"
 aws-smithy-client = "0.51.0"
-base64 = "0.13.0"
+base64 = "0.20.0"
 env_logger = "0.10.0"
 futures = "0.3.25"
 git-version = "0.3.4"
@@ -66,13 +56,13 @@
 serde_json = "1.0.85"
 tokio = { version = "1", features = ["full"] }
 uhlc = "0.5.1"
-zenoh = { version = "0.7.0-rc" }
-zenoh-buffers = { version = "0.7.0-rc" }
-zenoh-collections = { version = "0.7.0-rc" }
-zenoh-core = { version = "0.7.0-rc" }
-zenoh-protocol = { version = "0.7.0-rc" }
-zenoh-util = { version = "0.7.0-rc" }
-zenoh_backend_traits = { version = "0.7.0-rc" }
+zenoh_backend_traits = { git = "https://github.com/eclipse-zenoh/zenoh", branch = "new-buffers" }
+zenoh = { git = "https://github.com/eclipse-zenoh/zenoh", branch = "new-buffers"}
+zenoh-buffers = { git = "https://github.com/eclipse-zenoh/zenoh", branch = "new-buffers" }
+zenoh-core = { git = "https://github.com/eclipse-zenoh/zenoh", branch = "new-buffers" }
+zenoh-protocol = { git = "https://github.com/eclipse-zenoh/zenoh", branch = "new-buffers" }
+zenoh-collections = { git = "https://github.com/eclipse-zenoh/zenoh", branch = "new-buffers" }
+zenoh-util = { git = "https://github.com/eclipse-zenoh/zenoh", branch = "new-buffers" }
 
 [build-dependencies]
 rustc_version = "0.4.0"
