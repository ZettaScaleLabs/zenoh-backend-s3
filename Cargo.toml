#
# Copyright (c) 2022 ZettaScale Technology
#
# This program and the accompanying materials are made available under the
# terms of the Eclipse Public License 2.0 which is available at
# http://www.eclipse.org/legal/epl-2.0, or the Apache License, Version 2.0
# which is available at https://www.apache.org/licenses/LICENSE-2.0.
#
# SPDX-License-Identifier: EPL-2.0 OR Apache-2.0
#
# Contributors:
#   ZettaScale Zenoh Team, <zenoh@zettascale.tech>
#
[package]
authors = [
  "Darius Maitia <darius@zettascale.tech>",
  "Julien Enoch <julien@enoch.fr>",
  "Luca Cominardi <luca.cominardi@zettascale.tech>",
  "Olivier Hécart <olivier.hecart@zettascale.tech>",
  "kydos <angelo@icorsaro.net>",
]
categories = ["database", "network-programming"]
description = "Backend for Zenoh using AWS S3 API"
edition = "2021"
homepage = "http://zenoh.io"
license = "EPL-2.0 OR Apache-2.0"
name = "zenoh-backend-s3"
repository = "https://github.com/eclipse-zenoh/zenoh-backend-s3"
<<<<<<< HEAD
version = "0.11.0-dev"
=======
version = "1.0.0-dev"
>>>>>>> 8b5626b4

[lib]
crate-type = ["cdylib", "rlib"]
name = "zenoh_backend_s3"

[features]
default = ["dynamic_plugin"]
dynamic_plugin = []
stats = ["zenoh/stats"]

[dependencies]
async-rustls = "0.4.0"
<<<<<<< HEAD
async-std = { version = "=1.12.0", default-features = false, features = [
  "tokio1",
  "unstable",
] }
=======
>>>>>>> 8b5626b4
async-trait = "0.1.66"
aws-config = "=1.0.0" # Due to MSRV 1.75.0 for aws-config
aws-sdk-s3 = { version = "=1.29.0", features = [
  "behavior-version-latest",
] } # Due to MSRV 1.75.0 for aws-sdk-s3 >1.29
aws-smithy-client = "0.60.3"
aws-smithy-runtime = "1.4.0"
base64 = "0.21.0"
futures = "0.3.26"
git-version = "0.3.5"
http = "0.2.9"
hyper = "0.14.24"
hyper-rustls = "0.24.0"
lazy_static = "1.4.0"
rustls-pemfile = "2.0.0"
rustls-pki-types = "1.1.0"
serde = "1.0.154"
<<<<<<< HEAD
serde_json = "1.0.94"
=======
serde_json = "1.0.117"
>>>>>>> 8b5626b4
tokio = { version = "1.26.0", features = ["full"] }
tracing = "0.1"
uhlc = "0.5.2"
webpki = "0.22.0"
webpki-roots = "0.25"
<<<<<<< HEAD
zenoh = { version = "0.11.0-dev", git = "https://github.com/eclipse-zenoh/zenoh.git", branch = "main", features = [
  "unstable",
] }
zenoh-buffers = { version = "0.11.0-dev", git = "https://github.com/eclipse-zenoh/zenoh.git", branch = "main" }
zenoh-codec = { version = "0.11.0-dev", git = "https://github.com/eclipse-zenoh/zenoh.git", branch = "main" }
zenoh-collections = { version = "0.11.0-dev", git = "https://github.com/eclipse-zenoh/zenoh.git", branch = "main" }
zenoh-core = { version = "0.11.0-dev", git = "https://github.com/eclipse-zenoh/zenoh.git", branch = "main" }
zenoh-keyexpr = { version = "0.11.0-dev", git = "https://github.com/eclipse-zenoh/zenoh.git", branch = "main" }
zenoh-plugin-trait = { version = "0.11.0-dev", git = "https://github.com/eclipse-zenoh/zenoh.git", branch = "main" }
zenoh-protocol = { version = "0.11.0-dev", git = "https://github.com/eclipse-zenoh/zenoh.git", branch = "main" }
zenoh-util = { version = "0.11.0-dev", git = "https://github.com/eclipse-zenoh/zenoh.git", branch = "main" }
zenoh_backend_traits = { version = "0.11.0-dev", git = "https://github.com/eclipse-zenoh/zenoh.git", branch = "main" }
=======
zenoh = { version = "1.0.0-dev", git = "https://github.com/eclipse-zenoh/zenoh.git", branch = "dev/1.0.0", features = [
  "unstable",
  "internal",
] }
zenoh-plugin-trait = { version = "1.0.0-dev", git = "https://github.com/eclipse-zenoh/zenoh.git", branch = "dev/1.0.0" }
zenoh_backend_traits = { version = "1.0.0-dev", git = "https://github.com/eclipse-zenoh/zenoh.git", branch = "dev/1.0.0" }

>>>>>>> 8b5626b4
[build-dependencies]
rustc_version = "0.4.0"

[package.metadata.deb]
copyright = "2022 ZettaScale Technology"
<<<<<<< HEAD
depends = "zenoh-plugin-storage-manager (=0.11.0-dev-1)"
=======
depends = "zenoh-plugin-storage-manager (=1.0.0~dev-1)"
>>>>>>> 8b5626b4
license-file = ["LICENSE", "0"]
maintainer = "zenoh-dev@eclipse.org"
name = "zenoh-backend-s3"
section = "net"<|MERGE_RESOLUTION|>--- conflicted
+++ resolved
@@ -26,11 +26,7 @@
 license = "EPL-2.0 OR Apache-2.0"
 name = "zenoh-backend-s3"
 repository = "https://github.com/eclipse-zenoh/zenoh-backend-s3"
-<<<<<<< HEAD
-version = "0.11.0-dev"
-=======
 version = "1.0.0-dev"
->>>>>>> 8b5626b4
 
 [lib]
 crate-type = ["cdylib", "rlib"]
@@ -43,13 +39,6 @@
 
 [dependencies]
 async-rustls = "0.4.0"
-<<<<<<< HEAD
-async-std = { version = "=1.12.0", default-features = false, features = [
-  "tokio1",
-  "unstable",
-] }
-=======
->>>>>>> 8b5626b4
 async-trait = "0.1.66"
 aws-config = "=1.0.0" # Due to MSRV 1.75.0 for aws-config
 aws-sdk-s3 = { version = "=1.29.0", features = [
@@ -67,30 +56,12 @@
 rustls-pemfile = "2.0.0"
 rustls-pki-types = "1.1.0"
 serde = "1.0.154"
-<<<<<<< HEAD
-serde_json = "1.0.94"
-=======
 serde_json = "1.0.117"
->>>>>>> 8b5626b4
 tokio = { version = "1.26.0", features = ["full"] }
 tracing = "0.1"
 uhlc = "0.5.2"
 webpki = "0.22.0"
 webpki-roots = "0.25"
-<<<<<<< HEAD
-zenoh = { version = "0.11.0-dev", git = "https://github.com/eclipse-zenoh/zenoh.git", branch = "main", features = [
-  "unstable",
-] }
-zenoh-buffers = { version = "0.11.0-dev", git = "https://github.com/eclipse-zenoh/zenoh.git", branch = "main" }
-zenoh-codec = { version = "0.11.0-dev", git = "https://github.com/eclipse-zenoh/zenoh.git", branch = "main" }
-zenoh-collections = { version = "0.11.0-dev", git = "https://github.com/eclipse-zenoh/zenoh.git", branch = "main" }
-zenoh-core = { version = "0.11.0-dev", git = "https://github.com/eclipse-zenoh/zenoh.git", branch = "main" }
-zenoh-keyexpr = { version = "0.11.0-dev", git = "https://github.com/eclipse-zenoh/zenoh.git", branch = "main" }
-zenoh-plugin-trait = { version = "0.11.0-dev", git = "https://github.com/eclipse-zenoh/zenoh.git", branch = "main" }
-zenoh-protocol = { version = "0.11.0-dev", git = "https://github.com/eclipse-zenoh/zenoh.git", branch = "main" }
-zenoh-util = { version = "0.11.0-dev", git = "https://github.com/eclipse-zenoh/zenoh.git", branch = "main" }
-zenoh_backend_traits = { version = "0.11.0-dev", git = "https://github.com/eclipse-zenoh/zenoh.git", branch = "main" }
-=======
 zenoh = { version = "1.0.0-dev", git = "https://github.com/eclipse-zenoh/zenoh.git", branch = "dev/1.0.0", features = [
   "unstable",
   "internal",
@@ -98,17 +69,12 @@
 zenoh-plugin-trait = { version = "1.0.0-dev", git = "https://github.com/eclipse-zenoh/zenoh.git", branch = "dev/1.0.0" }
 zenoh_backend_traits = { version = "1.0.0-dev", git = "https://github.com/eclipse-zenoh/zenoh.git", branch = "dev/1.0.0" }
 
->>>>>>> 8b5626b4
 [build-dependencies]
 rustc_version = "0.4.0"
 
 [package.metadata.deb]
 copyright = "2022 ZettaScale Technology"
-<<<<<<< HEAD
-depends = "zenoh-plugin-storage-manager (=0.11.0-dev-1)"
-=======
 depends = "zenoh-plugin-storage-manager (=1.0.0~dev-1)"
->>>>>>> 8b5626b4
 license-file = ["LICENSE", "0"]
 maintainer = "zenoh-dev@eclipse.org"
 name = "zenoh-backend-s3"
