--- conflicted
+++ resolved
@@ -21,14 +21,8 @@
 use async_trait::async_trait;
 use client::S3Client;
 use config::{S3Config, TlsClientConfig, TLS_PROP};
-<<<<<<< HEAD
 use futures::future::join_all;
 use futures::stream::FuturesUnordered;
-#[cfg(feature = "dynamic_plugin")]
-use tokio::runtime::Runtime;
-=======
-use futures::{future::join_all, stream::FuturesUnordered};
->>>>>>> 8b5626b4
 use utils::S3Key;
 use zenoh::{
     bytes::Encoding,
@@ -43,27 +37,8 @@
     Capability, History, Persistence, Storage, StorageInsertionResult, StoredData, Volume,
     VolumeInstance,
 };
-// use zenoh_backend_traits::*;
 use zenoh_plugin_trait::{plugin_version, Plugin};
 
-<<<<<<< HEAD
-#[cfg(feature = "dynamic_plugin")]
-use lazy_static::lazy_static;
-use std::collections::HashMap;
-use std::convert::TryFrom;
-use std::str::FromStr;
-use std::vec;
-
-use zenoh::prelude::*;
-use zenoh::properties::Properties;
-use zenoh::time::Timestamp;
-use zenoh::Result as ZResult;
-use zenoh_backend_traits::config::{StorageConfig, VolumeConfig};
-use zenoh_backend_traits::StorageInsertionResult;
-use zenoh_backend_traits::*;
-use zenoh_core::zerror;
-=======
->>>>>>> 8b5626b4
 // Properties used by the Backend
 pub const PROP_S3_ENDPOINT: &str = "url";
 pub const PROP_S3_REGION: &str = "region";
@@ -74,12 +49,7 @@
 // Metadata keys
 pub const TIMESTAMP_METADATA_KEY: &str = "timestamp_uhlc";
 
-<<<<<<< HEAD
-// Amount of worker threads to be used by the tokio runtime of the [S3Storage] to handle incoming
-// operations.
-#[cfg(feature = "dynamic_plugin")]
-const STORAGE_WORKER_THREADS: usize = 2;
-=======
+
 const WORKER_THREAD_NUM: usize = 2;
 const MAX_BLOCK_THREAD_NUM: usize = 50;
 lazy_static::lazy_static! {
@@ -129,16 +99,6 @@
         }
     };
 }
->>>>>>> 8b5626b4
-
-#[cfg(feature = "dynamic_plugin")]
-lazy_static! {
-    pub static ref STORAGE_RUNTIME: Runtime = tokio::runtime::Builder::new_multi_thread()
-        .worker_threads(STORAGE_WORKER_THREADS)
-        .enable_all()
-        .build()
-        .unwrap();
-}
 
 pub struct S3Backend {}
 
@@ -231,46 +191,6 @@
             .await,
         );
 
-<<<<<<< HEAD
-        // This is a workaroud to make sure the plugin works in both
-        // dynamic loading, and static linking.
-        // On the one hand when the plugin is loaded dynamically it does not have
-        // access to the tokio runtime stored in static.
-        // Thus creating a runtime to run the futures is needed.
-        // On the other hand when the plugin is statically linked it
-        // has access to the static, thus futures can run without needing to
-        // crate a runtime.
-        #[cfg(feature = "dynamic_plugin")]
-        {
-            let c_client = client.clone();
-            STORAGE_RUNTIME
-                .spawn(async move { c_client.create_bucket(config.reuse_bucket_is_enabled).await })
-                .await
-                .map_err(|e| zerror!("Couldn't create storage: {e}"))?
-                .map_or_else(
-                    |_| tracing::debug!("Reusing existing bucket '{}'.", client),
-                    |_| tracing::debug!("Bucket '{}' successfully created.", client),
-                );
-        }
-        #[cfg(not(feature = "dynamic_plugin"))]
-        {
-            client
-                .create_bucket(config.reuse_bucket_is_enabled)
-                .await
-                .map_err(|e| zerror!("Couldn't create storage: {e}"))?
-                .map_or_else(
-                    || tracing::debug!("Reusing existing bucket '{}'.", client),
-                    |_| tracing::debug!("Bucket '{}' successfully created.", client),
-                );
-        }
-
-        Ok(Box::new(S3Storage { config, client }))
-    }
-
-    fn incoming_data_interceptor(&self) -> Option<Arc<dyn Fn(Sample) -> Sample + Send + Sync>> {
-        None
-    }
-=======
         await_task!(
             client.create_bucket(config.reuse_bucket_is_enabled).await,
             client
@@ -280,7 +200,6 @@
             || tracing::debug!("Reusing existing bucket '{}'.", client),
             |_| tracing::debug!("Bucket '{}' successfully created.", client),
         );
->>>>>>> 8b5626b4
 
         Ok(Box::new(S3Storage { config, client }))
     }
@@ -341,31 +260,11 @@
         if !self.config.is_read_only {
             let mut metadata: HashMap<String, String> = HashMap::new();
             metadata.insert(TIMESTAMP_METADATA_KEY.to_string(), timestamp.to_string());
-<<<<<<< HEAD
-            #[cfg(feature = "dynamic_plugin")]
-            {
-                let client2 = self.client.clone();
-                let key2 = s3_key.into();
-                STORAGE_RUNTIME
-                    .spawn(async move { client2.put_object(key2, value, Some(metadata)).await })
-                    .await
-                    .map_err(|e| zerror!("Put operation failed: {e}"))?
-                    .map_err(|e| zerror!("Put operation failed: {e}"))?;
-            }
-            #[cfg(not(feature = "dynamic_plugin"))]
-            {
-                self.client
-                    .put_object(s3_key.into(), value, Some(metadata))
-                    .await
-                    .map_err(|e| zerror!("Put operation failed: {e}"))?;
-            }
-=======
 
             let key: String = s3_key.into();
             let client = self.client.clone();
             await_task!(client.put_object(key, value, Some(metadata)).await,)
                 .map_err(|e| zerror!("Put operation failed: {e}"))?;
->>>>>>> 8b5626b4
 
             Ok(StorageInsertionResult::Inserted)
         } else {
@@ -385,31 +284,11 @@
         let s3_key = S3Key::from_key_expr(self.config.path_prefix.as_ref(), key)?;
 
         if !self.config.is_read_only {
-<<<<<<< HEAD
-            #[cfg(feature = "dynamic_plugin")]
-            {
-                let client2 = self.client.clone();
-                let key2 = s3_key.into();
-                STORAGE_RUNTIME
-                    .spawn(async move { client2.delete_object(key2).await })
-                    .await
-                    .map_err(|e| zerror!("Delete operation failed: {e}"))?
-                    .map_err(|e| zerror!("Delete operation failed: {e}"))?;
-            }
-            #[cfg(not(feature = "dynamic_plugin"))]
-            {
-                self.client
-                    .delete_object(s3_key.into())
-                    .await
-                    .map_err(|e| zerror!("Delete operation failed: {e}"))?;
-            }
-=======
             let key: String = s3_key.into();
             let client = self.client.clone();
             await_task!(client.delete_object(key).await,)
                 .map_err(|e| zerror!("Delete operation failed: {e}"))?;
 
->>>>>>> 8b5626b4
             Ok(StorageInsertionResult::Deleted)
         } else {
             tracing::warn!("Received DELETE for read-only DB on {} - ignored", s3_key);
@@ -418,25 +297,8 @@
     }
 
     async fn get_all_entries(&self) -> ZResult<Vec<(Option<OwnedKeyExpr>, Timestamp)>> {
-        #[cfg(feature = "dynamic_plugin")]
         let client = self.client.clone();
-<<<<<<< HEAD
-
-        #[cfg(feature = "dynamic_plugin")]
-        let objects = STORAGE_RUNTIME
-            .spawn(async move { client.list_objects_in_bucket().await })
-            .await
-            .map_err(|e| zerror!("Get operation failed: {e}"))?
-=======
         let objects = await_task!(client.list_objects_in_bucket().await,)
->>>>>>> 8b5626b4
-            .map_err(|e| zerror!("Get operation failed: {e}"))?;
-
-        #[cfg(not(feature = "dynamic_plugin"))]
-        let objects = self
-            .client
-            .list_objects_in_bucket()
-            .await
             .map_err(|e| zerror!("Get operation failed: {e}"))?;
 
         let futures = objects.into_iter().filter_map(|object| {
@@ -499,16 +361,8 @@
                     )),
                 }
             };
-<<<<<<< HEAD
-            #[cfg(feature = "dynamic_plugin")]
-            return Some(STORAGE_RUNTIME.spawn(fut));
-
-            #[cfg(not(feature = "dynamic_plugin"))]
-            return Some(tokio::task::spawn(fut));
-=======
 
             Some(tokio::task::spawn(fut))
->>>>>>> 8b5626b4
         });
         let futures_results = join_all(futures.collect::<FuturesUnordered<_>>()).await;
         let entries: Vec<(Option<OwnedKeyExpr>, Timestamp)> = futures_results
@@ -528,27 +382,9 @@
 
 impl S3Storage {
     async fn get_stored_value(&self, key: &String) -> ZResult<Option<(Timestamp, Value)>> {
-<<<<<<< HEAD
-        #[cfg(feature = "dynamic_plugin")]
-        let client2 = self.client.clone();
-
-        #[cfg(feature = "dynamic_plugin")]
-        let key2 = key.to_owned();
-
-        #[cfg(feature = "dynamic_plugin")]
-        let res = STORAGE_RUNTIME
-            .spawn(async move { client2.get_object(key2.as_str()).await })
-            .await
-            .map_err(|e| zerror!("Get operation failed for key '{key}': {e}"))?;
-
-        #[cfg(not(feature = "dynamic_plugin"))]
-        let res = self.client.get_object(key.as_str()).await;
-
-=======
         let client = self.client.clone();
         let res = await_task!(client.get_object(key.as_str()).await, key);
 
->>>>>>> 8b5626b4
         let output_result = match res {
             Ok(result) => Ok(result),
             Err(e) => {
